import hashlib
import json
import logging
import sys
from typing import List
import resource

import mpi4py
import numpy as np
import ufl
import yaml
from dolfinx.fem import assemble_scalar, form
from mpi4py import MPI
from petsc4py import PETSc
from dolfinx.io import XDMFFile
import dolfinx
import ufl

comm = MPI.COMM_WORLD

class ColorPrint:
    """
    Colored printing functions for strings that use universal ANSI escape
    sequences.
        - fail: bold red
        - pass: bold green,
        - warn: bold yellow,
        - info: bold blue
        - color: bold cyan
        - bold: bold white
    """

    @staticmethod
    def print_fail(message, end="\n"):
        if comm.rank == 0:
            message = str(message)
            sys.stderr.write("\x1b[1;31m" + message.strip() + "\x1b[0m" + end)
            sys.stderr.flush()

    @staticmethod
    def print_pass(message, end="\n"):
        if comm.rank == 0:
            message = str(message)
            sys.stdout.write("\x1b[1;32m" + message.strip() + "\x1b[0m" + end)
            sys.stdout.flush()

    @staticmethod
    def print_warn(message, end="\n"):
        if comm.rank == 0:
            message = str(message)
            sys.stderr.write("\x1b[1;33m" + message.strip() + "\x1b[0m" + end)
            sys.stderr.flush()

    @staticmethod
    def print_info(message, end="\n"):
        if comm.rank == 0:
            message = str(message)
            sys.stdout.write("\x1b[1;34m" + message.strip() + "\x1b[0m" + end)
            sys.stdout.flush()

    @staticmethod
    def print_color(message, end="\n"):
        if comm.rank == 0:
            message = str(message)
            sys.stdout.write("\x1b[1;36m" + message.strip() + "\x1b[0m" + end)
            sys.stdout.flush()

    @staticmethod
    def print_bold(message, end="\n"):
        if comm.rank == 0:
            message = str(message)
            sys.stdout.write("\x1b[1;37m" + message.strip() + "\x1b[0m" + end)
            sys.stdout.flush()

def setup_logger_mpi(root_priority: int = logging.INFO):
    import dolfinx
    from mpi4py import MPI
    class MPIFormatter(logging.Formatter):
        def format(self, record):
            record.rank = MPI.COMM_WORLD.Get_rank()
            record.size = MPI.COMM_WORLD.Get_size()
            return super(MPIFormatter, self).format(record)

    comm = MPI.COMM_WORLD
    rank = comm.Get_rank()
    size = comm.Get_size()

    # Desired log level for the root process (rank 0)
    root_process_log_level = logging.INFO  # Adjust as needed

    # logger = logging.getLogger('E•volver')
    logger = logging.getLogger()
    logger.setLevel(root_process_log_level if rank == 0 else logging.WARNING)
    # Disable propagation to root logger for your logger
    logger.propagate = False
    # StreamHandler to log messages to the console
    console_handler = logging.StreamHandler()
    file_handler = logging.FileHandler('disclinations.log')

    # formatter = logging.Formatter('%(asctime)s - %(name)s - [%(levelname)s] - %(message)s')
    formatter = MPIFormatter('%(asctime)s  [Rank %(rank)d, Size %(size)d]  - %(name)s - [%(levelname)s] - %(message)s')

    file_handler.setFormatter(formatter)
    console_handler.setFormatter(formatter)
    
    # file_handler.setLevel(logging.INFO)
    file_handler.setLevel(root_process_log_level if rank == 0 else logging.CRITICAL)
    console_handler.setLevel(root_process_log_level if rank == 0 else logging.CRITICAL)


    # Disable propagation to root logger for both handlers
    console_handler.propagate = False
    file_handler.propagate = False
    
    
    # logger.addHandler(console_handler)
    logger.addHandler(file_handler)

    # Log messages, and only the root process will log.
    logger.info("The root process spawning an evolution computation (rank 0)")
    logger.info(
    f"DOLFINx version: {dolfinx.__version__} based on GIT commit: {dolfinx.git_commit_hash} of https://github.com/FEniCS/dolfinx/")

    return logger

_logger = setup_logger_mpi()

import subprocess

# Get the current Git branch
branch = subprocess.check_output(["git", "rev-parse", "--abbrev-ref", "HEAD"]).strip().decode("utf-8")

# Get the current Git commit hash
commit_hash = subprocess.check_output(["git", "rev-parse", "HEAD"]).strip().decode("utf-8")

code_info = {
    "branch": branch,
    "commit_hash": commit_hash,
}

from dolfinx import __version__ as dolfinx_version
from petsc4py import __version__ as petsc_version
from slepc4py import __version__ as slepc_version

library_info = {
    "dolfinx_version": dolfinx_version,
    "petsc4py_version": petsc_version,
    "slepc4py_version": slepc_version,
}

simulation_info = {
    **library_info,
    **code_info,
}

def norm_L2(u):
    """
    Returns the L2 norm of the function u
    """
    comm = u.function_space.mesh.comm
    dx = ufl.Measure("dx", u.function_space.mesh)
    norm_form = form(ufl.inner(u, u) * dx)
    norm = np.sqrt(comm.allreduce(
        assemble_scalar(norm_form), op=mpi4py.MPI.SUM))
    return norm

def norm_H1(u):
    """
    Returns the H1 norm of the function u
    """
    comm = u.function_space.mesh.comm
    dx = ufl.Measure("dx", u.function_space.mesh)
    norm_form = form(
        (ufl.inner(u, u) + ufl.inner(ufl.grad(u), ufl.grad(u))) * dx)
    norm = np.sqrt(comm.allreduce(
        assemble_scalar(norm_form), op=mpi4py.MPI.SUM))
    return norm

def seminorm_H1(u):
    """
    Returns the H1 norm of the function u
    """
    comm = u.function_space.mesh.comm
    dx = ufl.Measure("dx", u.function_space.mesh)
    seminorm = form((ufl.inner(ufl.grad(u), ufl.grad(u))) * dx)
    seminorm = np.sqrt(comm.allreduce(
        assemble_scalar(seminorm), op=mpi4py.MPI.SUM))
    return seminorm

def set_vector_to_constant(x, value):
    with x.localForm() as local:
        local.set(value)
    x.ghostUpdate(addv=PETSc.InsertMode.INSERT, mode=PETSc.ScatterMode.FORWARD)

def table_timing_data(tasks=None):
    import pandas as pd
    from dolfinx.common import timing

    timing_data = []
    if tasks is None:
        tasks = [
            "~Mesh Generation",
            "~First Order: min-max equilibrium",
            "~Postprocessing and Vis",
            "~Computation Experiment"
            ]

    for task in tasks:
        timing_data.append(timing(task))
    
    df = pd.DataFrame(timing_data, columns=["reps", "wall tot", "usr", "sys"], index=tasks)

    return df

def save_parameters(parameters, prefix):
    signature = hashlib.md5(str(parameters).encode("utf-8")).hexdigest()
    if MPI.COMM_WORLD.rank == 0:
        with open(f"{prefix}/parameters.yaml", "w") as file:
            yaml.dump(parameters, file)
        with open(f"{prefix}/signature.md5", "w") as f:
            f.write(signature)

    return signature

from dolfinx.io import XDMFFile


class ResultsStorage:
    """
    Class for storing and saving simulation results.
    """

    def __init__(self, comm, prefix):
        self.comm = comm
        self.prefix = prefix

    def store_results(self, parameters, history_data, state):
        """
        Store simulation results in XDMF and JSON formats.

        Args:
            history_data (dict): Dictionary containing simulation data.
        """
        t = history_data["load"][-1]

        u = state["u"]
        alpha = state["alpha"]

        if self.comm.rank == 0:
            with open(f"{self.prefix}/parameters.yaml", 'w') as file:
                yaml.dump(parameters, file)

        with XDMFFile(self.comm, f"{self.prefix}/simulation_results.xdmf", "w", encoding=XDMFFile.Encoding.HDF5) as file:
            # for t, data in history_data.items():
                # file.write_scalar(data, t)
            file.write_mesh(u.function_space.mesh)

            file.write_function(u, t)
            file.write_function(alpha, t)

        if self.comm.rank == 0:
            with open(f"{self.prefix}/time_data.json", "w") as file:
                json.dump(history_data, file)

# Visualization functions/classes

class Visualisation:
    """
    Class for visualizing simulation results.
    """

    def __init__(self, prefix):
        self.prefix = prefix

    def visualise_results(self, df, drop=[]):
        """
        Visualise simulation results using appropriate visualization libraries.

        Args:
            df (dict): Pandas dataframe containing simulation data.
        """
        # Implement visualization code here
        print(df.drop(drop, axis=1))

    def save_table(self, data, name):
        """
        Save pandas table results using json.

        Args:
            data (dict): Pandas table containing simulation data.
            name (str): Filename.
        """

        if MPI.COMM_WORLD.rank == 0:
            data.to_json(f"{self.prefix}/{name}.json")
            # a_file = open(f"{self.prefix}/{name}.json", "w")
            # json.dump(data.to_json(), a_file)
            # a_file.close()

history_data = {
    "load": [],
    "elastic_energy": [],
    "fracture_energy": [],
    "total_energy": [],
    "equilibrium_data": [],
    "cone_data": [],
    "eigs_ball": [],
    "eigs_cone": [],
    "stable": [],
    "unique": [],
    "inertia": [],
}

def _write_history_data(equilibrium, bifurcation, stability, history_data, t, inertia, stable, energies: List):
    
    elastic_energy = energies[0]
    fracture_energy = energies[1]
    unique = True if inertia[0] == 0 and inertia[1] == 0 else False
    
    history_data["load"].append(t)
    history_data["fracture_energy"].append(fracture_energy)
    history_data["elastic_energy"].append(elastic_energy)
    history_data["total_energy"].append(elastic_energy+fracture_energy)
    history_data["equilibrium_data"].append(equilibrium.data)
    history_data["inertia"].append(inertia)
    history_data["unique"].append(unique)
    history_data["stable"].append(stable)
    history_data["eigs_ball"].append(bifurcation.data["eigs"])
    history_data["cone_data"].append(stability.data)
    history_data["eigs_cone"].append(stability.solution["lambda_t"])

    return 

def indicator_function(v):
    import dolfinx

    # Create the indicator function
    w = dolfinx.fem.Function(v.function_space)
    with w.vector.localForm() as w_loc, v.vector.localForm() as v_loc:
        w_loc[:] = np.where(v_loc[:] > 0, 1., 0.)

    w.vector.ghostUpdate(addv=PETSc.InsertMode.INSERT,
        mode=PETSc.ScatterMode.FORWARD)
    
    return w

def update_parameters(d, key, value):
    """
    Recursively traverses the dictionary d to find and update the key's value.
    
    Args:
    d (dict): The dictionary to traverse.
    key (str): The key to find and update.
    value: The new value to set for the key.
    
    Returns:
    bool: True if the key was found and updated, False otherwise.
    """
    if key in d:
        d[key] = value
        return True

    for k, v in d.items():
        if isinstance(v, dict):
            if update_parameters(v, key, value):
                return True
    
    return False

def memory_usage():
    """Get the current memory usage of the Python process."""
    mem = resource.getrusage(resource.RUSAGE_SELF).ru_maxrss
    return mem / 1024  # Convert to MB

<<<<<<< HEAD
def monitor(snes, it, norm):
    logging.info(f"Iteration {it}, residual {norm}")
    print(f"Iteration {it}, residual {norm}")
    return PETSc.SNES.ConvergedReason.ITERATING
=======

def write_to_output(prefix, q, extra_fields = {}):
    # Obtain the communicator from q's mesh
    import basix
    comm = q.function_space.mesh.comm
    
    # V_P1 = 
    # create function space based on mesh
    V_P1 = dolfinx.fem.functionspace(q.function_space.mesh, ("CG", 1))
    DG_e = basix.ufl.element("DG", str(q.function_space.mesh.ufl_cell()), order=1)
    V_DG = dolfinx.fem.functionspace(q.function_space.mesh, DG_e)  # 
    
    with XDMFFile(comm, f"{prefix}/fields.xdmf", "a", encoding=XDMFFile.Encoding.HDF5) as file:
        # Split q into components: potential (_v) and displacement (_w)
        _v, _w = q.split()
        _v.name, _w.name = "potential", "displacement"

        # Create an interpolation function
        interpolation = dolfinx.fem.Function(V_P1)

        # Interpolate and write potential (_v)
        interpolate_and_write(file, interpolation, _v, "v")

        # Interpolate and write displacement (_w)
        interpolate_and_write(file, interpolation, _w, "w")

        # Process extra fields
        for field_info in extra_fields:
            field = field_info['field']
            name = field_info['name']

            # Check if the field requires special handling (e.g., tensor components)
            if field_info.get('components') == 'tensor':
                interpolation = dolfinx.fem.Function(V_DG)
                
                write_tensor_components(file, interpolation, field, name)
            else:
                # Interpolate and write scalar or vector fields
                interpolate_and_write(file, interpolation, field, name)
        __import__('pdb').set_trace()


def interpolate_and_write(file, interpolation, field, name):
    """Interpolate a field to V_P1 and write it to an XDMF file."""
    interpolation.interpolate(field)
    interpolation.name = name
    file.write_function(interpolation)


def write_tensor_components(file, interpolation, tensor_expr, tensor_name):
    """Interpolate and write specified components of a tensor expression."""
    components = {
        'xx': (0, 0),
        'xy': (0, 1),
        'yy': (1, 1)
    }
    for comp_name, (i, j) in components.items():
        # Extract the component expression
        component_expr = tensor_expr[i, j]
        # Create an expression for interpolation
        expr = dolfinx.fem.Expression(component_expr, interpolation.function_space.element.interpolation_points())
        # Create a function to hold the interpolated values
        interpolation.interpolate(expr)
        # Set the name accordingly
        interpolation.name = f"{tensor_name}{comp_name}"
        # Write to file
        file.write_function(interpolation)
>>>>>>> 0a5234bd
<|MERGE_RESOLUTION|>--- conflicted
+++ resolved
@@ -372,12 +372,10 @@
     mem = resource.getrusage(resource.RUSAGE_SELF).ru_maxrss
     return mem / 1024  # Convert to MB
 
-<<<<<<< HEAD
 def monitor(snes, it, norm):
     logging.info(f"Iteration {it}, residual {norm}")
     print(f"Iteration {it}, residual {norm}")
     return PETSc.SNES.ConvergedReason.ITERATING
-=======
 
 def write_to_output(prefix, q, extra_fields = {}):
     # Obtain the communicator from q's mesh
@@ -444,5 +442,4 @@
         # Set the name accordingly
         interpolation.name = f"{tensor_name}{comp_name}"
         # Write to file
-        file.write_function(interpolation)
->>>>>>> 0a5234bd
+        file.write_function(interpolation)